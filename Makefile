--- conflicted
+++ resolved
@@ -7,13 +7,9 @@
 PLATFORMS ?= linux_amd64 linux_arm64
 
 # kind-related versions
-<<<<<<< HEAD
 KIND_VERSION ?= v0.12.0
 KIND_NODE_IMAGE_TAG ?= v1.23.4
-=======
-KIND_VERSION ?= v0.11.1
-KIND_NODE_IMAGE_TAG ?= v1.23.1
->>>>>>> 70707512
+
 # -include will silently skip missing files, which allows us
 # to load those files with a target in the Makefile. If only
 # "include" was used, the make command would fail and refuse
